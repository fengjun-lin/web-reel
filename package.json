{
  "name": "web-reel",
  "private": true,
  "version": "0.0.0",
  "type": "module",
  "scripts": {
    "dev": "vite",
    "build": "vite build",
    "preview": "vite preview",
    "lint": "eslint .",
    "typecheck": "tsc --noEmit",
<<<<<<< HEAD
    "build:recorder": "pnpm --filter @web-reel/recorder build",
    "dev:recorder": "pnpm --filter @web-reel/recorder dev",
    "build:all": "pnpm --filter @web-reel/recorder build && pnpm build",
    "clean": "rm -rf node_modules packages/*/node_modules apps/*/node_modules packages/*/dist",
    "prepare": "husky install"
  },
  "lint-staged": {
    "*": "prettier --write --ignore-unknown",
    "*.{js,jsx,ts,tsx}": "eslint --cache --fix"
=======
    "build:recorder": "cd packages/recorder && npm run build",
    "dev:recorder": "cd packages/recorder && npm run dev",
    "build:all": "npm run build:recorder && npm run build",
    "clean": "rm -rf node_modules packages/*/node_modules apps/*/node_modules packages/*/dist"
>>>>>>> 782db0dc
  },
  "dependencies": {
    "@ant-design/icons": "^6.1.0",
    "antd": "^5.27.4",
    "cors": "^2.8.5",
    "dayjs": "^1.11.18",
    "dotenv": "^17.2.3",
    "express": "^5.1.0",
    "idb": "^8.0.3",
    "jira.js": "^5.2.2",
    "jszip": "^3.10.1",
    "react": "^18.3.1",
    "react-dom": "^18.3.1",
    "react-markdown": "^10.1.0",
    "react-router-dom": "^7.9.4",
    "rrweb": "^1.1.3",
    "rrweb-player": "^0.7.14"
  },
  "devDependencies": {
    "@eslint/js": "^9.37.0",
    "@types/node": "^24.7.2",
    "@types/react": "^18.3.26",
    "@types/react-dom": "^18.3.7",
    "@vitejs/plugin-react": "^5.0.4",
    "eslint": "^9.37.0",
    "eslint-config-prettier": "^10.1.8",
    "eslint-plugin-import": "^2.32.0",
    "eslint-plugin-react": "^7.37.5",
    "eslint-plugin-react-hooks": "^5.2.0",
    "eslint-plugin-react-refresh": "^0.4.22",
    "globals": "^16.4.0",
    "husky": "^9.1.7",
    "lint-staged": "^16.2.6",
    "prettier": "^3.6.2",
    "typescript": "~5.9.3",
    "typescript-eslint": "^8.46.0",
    "vite": "^7.1.9"
  }
}<|MERGE_RESOLUTION|>--- conflicted
+++ resolved
@@ -9,22 +9,15 @@
     "preview": "vite preview",
     "lint": "eslint .",
     "typecheck": "tsc --noEmit",
-<<<<<<< HEAD
-    "build:recorder": "pnpm --filter @web-reel/recorder build",
-    "dev:recorder": "pnpm --filter @web-reel/recorder dev",
-    "build:all": "pnpm --filter @web-reel/recorder build && pnpm build",
-    "clean": "rm -rf node_modules packages/*/node_modules apps/*/node_modules packages/*/dist",
+    "build:recorder": "cd packages/recorder && npm run build",
+    "dev:recorder": "cd packages/recorder && npm run dev",
+    "build:all": "npm run build:recorder && npm run build",
+    "clean": "rm -rf node_modules packages/*/node_modules apps/*/node_modules packages/*/dist"
     "prepare": "husky install"
   },
   "lint-staged": {
     "*": "prettier --write --ignore-unknown",
     "*.{js,jsx,ts,tsx}": "eslint --cache --fix"
-=======
-    "build:recorder": "cd packages/recorder && npm run build",
-    "dev:recorder": "cd packages/recorder && npm run dev",
-    "build:all": "npm run build:recorder && npm run build",
-    "clean": "rm -rf node_modules packages/*/node_modules apps/*/node_modules packages/*/dist"
->>>>>>> 782db0dc
   },
   "dependencies": {
     "@ant-design/icons": "^6.1.0",
